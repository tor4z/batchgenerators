--- conflicted
+++ resolved
@@ -133,22 +133,11 @@
 def get_rnd_vals(crop_size, data_shape, margins):
     lbs = []
     for i in range(len(data_shape) - 2):
-<<<<<<< HEAD
-        if crop_size[i] <= data_shape[i + 2]:
-            if data_shape[i+2] - crop_size[i] - margins[i] > margins[i]:
-                lbs.append(np.random.randint(margins[i], data_shape[i+2] - crop_size[i] - margins[i]))
-            else:
-                warn("Random crop is falling back to center crop because the crop along with the dasired margin does "
-                     "not fit the data. data: %s, crop_size: %s, margin: %s" % (str(data_shape), str(crop_size),
-                                                                                str(margins)))
-                lbs.append((data_shape[i+2] - crop_size[i]) // 2)
-=======
         if crop_size[i] > data_shape[i + 2]:
             warn("Crop_size > data_shape. data: %s, crop: %s. Data will be padded to accomodate crop_size" % (str(data_shape), str(crop_size)), UserWarning)
 
         if data_shape[i+2] - crop_size[i] - margins[i] >= margins[i]:
             lbs.append(np.random.randint(margins[i], data_shape[i+2] - crop_size[i] - margins[i]))
->>>>>>> ef3d770f
         else:
             warn("Random crop is falling back to center crop because the crop along with the desired margin does "
                  "not fit the data. "
