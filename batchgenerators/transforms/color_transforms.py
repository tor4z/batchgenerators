# Copyright 2017 Division of Medical Image Computing, German Cancer Research Center (DKFZ)
#
# Licensed under the Apache License, Version 2.0 (the "License");
# you may not use this file except in compliance with the License.
# You may obtain a copy of the License at
#
#     http://www.apache.org/licenses/LICENSE-2.0
#
# Unless required by applicable law or agreed to in writing, software
# distributed under the License is distributed on an "AS IS" BASIS,
# WITHOUT WARRANTIES OR CONDITIONS OF ANY KIND, either express or implied.
# See the License for the specific language governing permissions and
# limitations under the License.


from batchgenerators.augmentations.color_augmentations import augment_contrast, augment_brightness_additive, \
    augment_brightness_multiplicative, augment_gamma, augment_illumination, augment_PCA_shift
from batchgenerators.transforms.abstract_transforms import AbstractTransform


class ContrastAugmentationTransform(AbstractTransform):
    """Augments the contrast of data

    Args:
        contrast range (tuple of float): range from which to sample a random contrast that is applied to the data. If
        one value is smaller and one is larger than 1, half of the contrast modifiers will be >1 and the other half <0
        (in the inverval that was specified)

        preserve_range (bool): if True then the intensity values after contrast augmentation will be cropped to min and
        max values of the data before augmentation

        per_channel (bool): whether to use the same contrast modifier for all color channels or a separate one for each
        channel

    """
    def __init__(self, contrast_range=(0.75, 1.25), preserve_range=True, per_channel=True, data_key="data"):
        self.data_key = data_key
        self.contrast_range = contrast_range
        self.preserve_range = preserve_range
        self.per_channel = per_channel

    def __call__(self, **data_dict):
        data_dict['data'] = augment_contrast(data_dict[self.data_key], contrast_range=self.contrast_range,
                                             preserve_range=self.preserve_range, per_channel=self.per_channel)

        return data_dict


class BrightnessTransform(AbstractTransform):
    """Augments the brightness of data. Additive brightness is sampled from Gaussian distribution with mu and sigma

    Args:
        mu (float): mean of the Gaussian distribution to sample the added brightness from

        sigma (float): standard deviation of the Gaussian distribution to sample the added brightness from

        per_channel (bool): whether to use the same brightness modifier for all color channels or a separate one for
        each channel

    CAREFUL: This transform will modify the value range of your data!

    """
    def __init__(self, mu, sigma, per_channel=True, data_key="data"):
        self.data_key = data_key
        self.mu = mu
        self.sigma = sigma
        self.per_channel = per_channel

    def __call__(self, **data_dict):
        data_dict[self.data_key] = augment_brightness_additive(data_dict[self.data_key], self.mu, self.sigma,
                                                               self.per_channel)
        return data_dict


class BrightnessMultiplicativeTransform(AbstractTransform):
    """Augments the brightness of data. Multiplicative brightness is sampled from multiplier_range

    Args:
        multiplier_range (tuple of float): range to uniformly sample the brightness modifier from

        per_channel (bool): whether to use the same brightness modifier for all color channels or a separate one for
        each channel

    CAREFUL: This transform will modify the value range of your data!

    """
    def __init__(self, multiplier_range=(0.5, 2), per_channel=True, data_key="data"):
        self.data_key = data_key
        self.multiplier_range = multiplier_range
        self.per_channel = per_channel

    def __call__(self, **data_dict):
        data_dict[self.data_key] = augment_brightness_multiplicative(data_dict[self.data_key], self.multiplier_range,
                                                              self.per_channel)
        return data_dict


class GammaTransform(AbstractTransform):
    """Augments by changing 'gamma' of the image (same as gamma correction in photos or computer monitors

    Args:
        gamma_range (tuple of float): range to sample gamma from. If one value is smaller than 1 and the other one is
        larger then half the samples will have gamma <1 and the other >1 (in the inverval that was specified)

        invert_image: whether to invert the image before applying gamma augmentation

    """
<<<<<<< HEAD
    def __init__(self, gamma_range=(0.5, 2), invert_image=False, per_channel=False):
        self.per_channel = per_channel
=======
    def __init__(self, gamma_range=(0.5, 2), invert_image=False, data_key="data"):
        self.data_key = data_key
>>>>>>> c7a7c4f9
        self.gamma_range = gamma_range
        self.invert_image = invert_image

    def __call__(self, **data_dict):
<<<<<<< HEAD
        data_dict['data'] = augment_gamma(data_dict['data'], self.gamma_range, self.invert_image, per_channel=self.per_channel)
=======
        data_dict[self.data_key] = augment_gamma(data_dict[self.data_key], self.gamma_range, self.invert_image)
>>>>>>> c7a7c4f9
        return data_dict


class IlluminationTransform(AbstractTransform):
    """Do not use this for now"""
    def __init__(self, white_rgb, data_key="data"):
        self.data_key = data_key
        self.white_rgb = white_rgb

    def __call__(self, **data_dict):
        data_dict[self.data_key] = augment_illumination(data_dict[self.data_key], self.white_rgb)
        return data_dict


class FancyColorTransform(AbstractTransform):
    """Do not use this for now"""
    def __init__(self, U, s, sigma=0.2, data_key="data"):
        self.data_key = data_key
        self.s = s
        self.U = U
        self.sigma = sigma

    def __call__(self, **data_dict):
        data_dict[self.data_key] = augment_PCA_shift(data_dict[self.data_key], self.U, self.s, self.sigma)
        return data_dict

<|MERGE_RESOLUTION|>--- conflicted
+++ resolved
@@ -105,22 +105,15 @@
         invert_image: whether to invert the image before applying gamma augmentation
 
     """
-<<<<<<< HEAD
-    def __init__(self, gamma_range=(0.5, 2), invert_image=False, per_channel=False):
+
+    def __init__(self, gamma_range=(0.5, 2), invert_image=False, per_channel=False, data_key="data"):
         self.per_channel = per_channel
-=======
-    def __init__(self, gamma_range=(0.5, 2), invert_image=False, data_key="data"):
         self.data_key = data_key
->>>>>>> c7a7c4f9
         self.gamma_range = gamma_range
         self.invert_image = invert_image
 
     def __call__(self, **data_dict):
-<<<<<<< HEAD
-        data_dict['data'] = augment_gamma(data_dict['data'], self.gamma_range, self.invert_image, per_channel=self.per_channel)
-=======
-        data_dict[self.data_key] = augment_gamma(data_dict[self.data_key], self.gamma_range, self.invert_image)
->>>>>>> c7a7c4f9
+        data_dict[self.data_key] = augment_gamma(data_dict[self.data_key], self.gamma_range, self.invert_image, per_channel=self.per_channel)
         return data_dict
 
 
