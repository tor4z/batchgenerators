--- conflicted
+++ resolved
@@ -67,11 +67,9 @@
 
 class GaussianBlurTransform(AbstractTransform):
     def __init__(self, blur_sigma=(1, 5), data_key="data", label_key="seg", different_sigma_per_channel=True,
-<<<<<<< HEAD
+                 p_per_channel=1, p_per_sample=1):
+    def __init__(self, blur_sigma=(1, 5), data_key="data", label_key="seg", different_sigma_per_channel=True,
                  p_per_channel=1):
-=======
-                 p_per_channel=1, p_per_sample=1):
->>>>>>> a7b4f78c
         """
 
         :param blur_sigma:
@@ -98,13 +96,10 @@
 
 class BlankSquareNoiseTransform(AbstractTransform):
     def __init__(self, squre_size=20, n_squres=1, noise_val=(0, 0), channel_wise_n_val=False, square_pos=None,
-<<<<<<< HEAD
-                 data_key="data", label_key="seg"):
-=======
                  data_key="data", label_key="seg", p_per_sample=1):
 
         self.p_per_sample = p_per_sample
->>>>>>> a7b4f78c
+                 data_key="data", label_key="seg"):
         self.data_key = data_key
         self.label_key = label_key
         self.noise_val = noise_val
@@ -114,9 +109,9 @@
         self.square_pos = square_pos
 
     def __call__(self, **data_dict):
-<<<<<<< HEAD
         data_dict[self.data_key] = augment_blank_square_noise(data_dict[self.data_key], self.squre_size, self.n_squres,
-                                                              self.noise_val, self.channel_wise_n_val, self.square_pos)
+                                                              self.n_squres, self.noise_val,
+                                                  self.channel_wise_n_val, self.square_pos)
         return data_dict
 
 
@@ -136,11 +131,4 @@
                                                      self.n_squres,
                                                      self.noise_val, self.channel_wise_n_val,
                                                      self.square_pos)
-=======
-        for b in range(len(data_dict[self.data_key])):
-            if np.random.uniform() < self.p_per_sample:
-                data_dict[self.data_key][b] = augment_blank_square_noise(data_dict[self.data_key][b], self.squre_size,
-                                                                         self.n_squres, self.noise_val,
-                                                                         self.channel_wise_n_val, self.square_pos)
->>>>>>> a7b4f78c
         return data_dict