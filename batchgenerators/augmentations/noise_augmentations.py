# Copyright 2017 Division of Medical Image Computing, German Cancer Research Center (DKFZ)
#
# Licensed under the Apache License, Version 2.0 (the "License");
# you may not use this file except in compliance with the License.
# You may obtain a copy of the License at
#
#     http://www.apache.org/licenses/LICENSE-2.0
#
# Unless required by applicable law or agreed to in writing, software
# distributed under the License is distributed on an "AS IS" BASIS,
# WITHOUT WARRANTIES OR CONDITIONS OF ANY KIND, either express or implied.
# See the License for the specific language governing permissions and
# limitations under the License.

import random
import numpy as np
from batchgenerators.augmentations.utils import get_range_val, mask_random_squares
from builtins import range
from scipy.ndimage import gaussian_filter


def augment_rician_noise(data_sample, noise_variance=(0, 0.1)):
    variance = random.uniform(noise_variance[0], noise_variance[1])
    data_sample = np.sqrt(
        (data_sample + np.random.normal(0.0, variance, size=data_sample.shape)) ** 2 +
        np.random.normal(0.0, variance, size=data_sample.shape) ** 2)
    return data_sample


def augment_gaussian_noise(data_sample, noise_variance=(0, 0.1)):
    if noise_variance[0] == noise_variance[1]:
        variance = noise_variance[0]
    else:
        variance = random.uniform(noise_variance[0], noise_variance[1])
    data_sample = data_sample + np.random.normal(0.0, variance, size=data_sample.shape)
    return data_sample


def augment_gaussian_blur(data_sample, sigma_range, per_channel=True, p_per_channel=1):
    if not per_channel:
        sigma = get_range_val(sigma_range)
    for c in range(data_sample.shape[0]):
        if np.random.uniform() <= p_per_channel:
            if per_channel:
                sigma = get_range_val(sigma_range)
            data_sample[c] = gaussian_filter(data_sample[c], sigma, order=0)
    return data_sample


def augment_blank_square_noise(data_sample, square_size, n_squares, noise_val=(0, 0), channel_wise_n_val=False,
                               square_pos=None):
    # rnd_n_val = get_range_val(noise_val)
    rnd_square_size = get_range_val(square_size)
    rnd_n_squares = get_range_val(n_squares)

    data_sample = mask_random_squares(data_sample, square_size=rnd_square_size, n_squares=rnd_n_squares,
                                           n_val=noise_val, channel_wise_n_val=channel_wise_n_val,
                                           square_pos=square_pos)
    return data_sample

<<<<<<< HEAD
    return data


def get_square_mask(data, square_size, n_squares, noise_val=(0, 0), channel_wise_n_val=False,
                    square_pos=None):
    def mask_random_square(img, square_size, n_val, channel_wise_n_val=False, square_pos=None):
        """Masks (sets = 0) a random square in an image"""

        img_h = img.shape[-2]
        img_w = img.shape[-1]

        img = np.zeros_like(img)

        if square_pos is None:
            w_start = np.random.randint(0, img_w - square_size)
            h_start = np.random.randint(0, img_h - square_size)
        else:
            pos_wh = square_pos[np.random.randint(0, len(square_pos))]
            w_start = pos_wh[0]
            h_start = pos_wh[1]

        if img.ndim == 2:
            rnd_n_val = get_range_val(n_val)
            img[h_start:(h_start + square_size), w_start:(w_start + square_size)] = rnd_n_val
        elif img.ndim == 3:
            if channel_wise_n_val:
                for i in range(img.shape[0]):
                    rnd_n_val = get_range_val(n_val)
                    img[i, h_start:(h_start + square_size), w_start:(w_start + square_size)] = rnd_n_val
            else:
                rnd_n_val = get_range_val(n_val)
                img[:, h_start:(h_start + square_size), w_start:(w_start + square_size)] = rnd_n_val
        elif img.ndim == 4:
            if channel_wise_n_val:
                for i in range(img.shape[0]):
                    rnd_n_val = get_range_val(n_val)
                    img[:, i, h_start:(h_start + square_size), w_start:(w_start + square_size)] = rnd_n_val
            else:
                rnd_n_val = get_range_val(n_val)
                img[:, :, h_start:(h_start + square_size), w_start:(w_start + square_size)] = rnd_n_val

        return img

    def mask_random_squares(img, square_size, n_squares, n_val, channel_wise_n_val=False, square_pos=None):
        """Masks a given number of squares in an image"""
        for i in range(n_squares):
            img = mask_random_square(img, square_size, n_val, channel_wise_n_val=channel_wise_n_val,
                                     square_pos=square_pos)
        return img

    ret_data = np.zeros_like(data)
    for sample_idx in range(data.shape[0]):
        # rnd_n_val = get_range_val(noise_val)
        rnd_square_size = get_range_val(square_size)
        rnd_n_squares = get_range_val(n_squares)

        ret_data[sample_idx] = mask_random_squares(data[sample_idx], square_size=rnd_square_size,
                                                   n_squares=rnd_n_squares,
                                                   n_val=noise_val, channel_wise_n_val=channel_wise_n_val,
                                                   square_pos=square_pos)

    return ret_data
=======
>>>>>>> a7b4f78c
<|MERGE_RESOLUTION|>--- conflicted
+++ resolved
@@ -47,18 +47,62 @@
     return data_sample
 
 
-def augment_blank_square_noise(data_sample, square_size, n_squares, noise_val=(0, 0), channel_wise_n_val=False,
+def augment_blank_square_noise(data, square_size, n_squares, noise_val=(0, 0), channel_wise_n_val=False,
                                square_pos=None):
-    # rnd_n_val = get_range_val(noise_val)
-    rnd_square_size = get_range_val(square_size)
-    rnd_n_squares = get_range_val(n_squares)
+    def mask_random_square(img, square_size, n_val, channel_wise_n_val=False, square_pos=None):
+        """Masks (sets = 0) a random square in an image"""
 
-    data_sample = mask_random_squares(data_sample, square_size=rnd_square_size, n_squares=rnd_n_squares,
-                                           n_val=noise_val, channel_wise_n_val=channel_wise_n_val,
-                                           square_pos=square_pos)
-    return data_sample
+        img_h = img.shape[-2]
+        img_w = img.shape[-1]
 
-<<<<<<< HEAD
+        img = img.copy()
+
+        if square_pos is None:
+            w_start = np.random.randint(0, img_w - square_size)
+            h_start = np.random.randint(0, img_h - square_size)
+        else:
+            pos_wh = square_pos[np.random.randint(0, len(square_pos))]
+            w_start = pos_wh[0]
+            h_start = pos_wh[1]
+
+        if img.ndim == 2:
+            rnd_n_val = get_range_val(n_val)
+            img[h_start:(h_start + square_size), w_start:(w_start + square_size)] = rnd_n_val
+        elif img.ndim == 3:
+            if channel_wise_n_val:
+                for i in range(img.shape[0]):
+                    rnd_n_val = get_range_val(n_val)
+                    img[i, h_start:(h_start + square_size), w_start:(w_start + square_size)] = rnd_n_val
+            else:
+                rnd_n_val = get_range_val(n_val)
+                img[:, h_start:(h_start + square_size), w_start:(w_start + square_size)] = rnd_n_val
+        elif img.ndim == 4:
+            if channel_wise_n_val:
+                for i in range(img.shape[0]):
+                    rnd_n_val = get_range_val(n_val)
+                    img[:, i, h_start:(h_start + square_size), w_start:(w_start + square_size)] = rnd_n_val
+            else:
+                rnd_n_val = get_range_val(n_val)
+                img[:, :, h_start:(h_start + square_size), w_start:(w_start + square_size)] = rnd_n_val
+
+        return img
+
+    def mask_random_squares(img, square_size, n_squares, n_val, channel_wise_n_val=False, square_pos=None):
+        """Masks a given number of squares in an image"""
+        for i in range(n_squares):
+            img = mask_random_square(img, square_size, n_val, channel_wise_n_val=channel_wise_n_val,
+                                     square_pos=square_pos)
+        return img
+
+    for sample_idx in range(data.shape[0]):
+        # rnd_n_val = get_range_val(noise_val)
+        rnd_square_size = get_range_val(square_size)
+        rnd_n_squares = get_range_val(n_squares)
+
+        data[sample_idx] = mask_random_squares(data[sample_idx], square_size=rnd_square_size, n_squares=rnd_n_squares,
+                                               n_val=noise_val, channel_wise_n_val=channel_wise_n_val,
+                                               square_pos=square_pos)
+
     return data
 
 
@@ -120,6 +164,4 @@
                                                    n_val=noise_val, channel_wise_n_val=channel_wise_n_val,
                                                    square_pos=square_pos)
 
-    return ret_data
-=======
->>>>>>> a7b4f78c
+    return ret_data